---
layout: episode
title: Overview over different approaches
teaching: 10
exercises: 0
questions:
  - Which tools are out there?
objectives:
  - Get a birds-eye overview of existing technologies.
keypoints:
  - Many tools exist with different scope, expressiveness, and complexity.
---

## Overview

There exist several technologies which make it possible to couple Python and compiled libraries:

- SWIG
- Boost
- F2PY
- Cython
- Pybind11

In this episode we will briefly highlight the pros and cons of the first four and then
spend some more time with Pybind11 in the next section.

Simplified Wrapper and Interface Generator (**SWIG**) is a tool that simplifies the
two step process of making a wrapper and generating a interface which makes the
wrapper callable from the interpreter. According to the SWIG documentation,
"SWIG was originally designed to make it extremely easy for scientist and
engineers to build extensible scientific software without having a degree in
software engineering". So SWIG should really be the only thing we need, right?
Could be, but before giving a motivation for the other tools, it is worth
mentioning that SWIG support a range of interpreting languages (C#,Common Lisp,
Go,R, Lua ...), not only Python.

**Boost** is a huge C++-library which works with almost any C++-compiler. The
Python interface tool was added to the Boost library around 2002 by David
Abrahams. Hence, if you a have special C++-compiler, Boost.Python could be your
most suitable tool for integrating Python and C++.

**F2PY** is a tool for interfacing Fortan and Python. According to "Python
Scripting for Computational Science" transferring Numpy arrays between Python
and compiled Fortran code is easier with F2PY than SWIG.

**Cython**: "All of this makes Cython the ideal language for wrapping external C
libraries, embedding CPython into existing applications, and for fast C modules
that speed up the execution of Python code.", see webpage http://cython.org

"**Pybind11** is a lightweight-header only library that exposes C++-types in Python
and vice versa, mainly to create Python bindings of existing C++ code.",
according to the Pybind11 web page,
https://pybind11.readthedocs.io/en/stable/intro.html. The point it is
lightweight and targeting the combination of Python and C++11compliant
compilers. Consequently, the interface code becomes more straight forward.


### SWIG

Our source code contains three functions, Taylor series of sin(), cos() and a
helper function factorial(). We will make sin() and cos() available in our
Python interpreter with the use of SWIG

Start out with at empty subdirectory, your C++ compiler and the Anaconda2
environment available in your path. Activate the swig-example environment:
```shell
[lynx@~]$mkdir swig
[lynx@swig]$ type conda
conda is /home/lynx/anaconda2/bin/conda
[lynx@swig]$ type g++
g++ is /share/apps/software/Core/GCCcore/6.3.0/bin/g++
[lynx@swig]$ g++ --version
g++ (GCC) 6.3.0
Copyright (C) 2016 Free Software Foundation, Inc.
This is free software; see the source for copying conditions.  There is NO
warranty; not even for MERCHANTABILITY or FITNESS FOR A PARTICULAR PURPOSE.
[lynx@swig]$ source activate swig-example
(swig-example)[lynx@swig]$
```
Now we create a src subdirectory with the source files taylor_series.h and
taylor_series.h

Here is the contents of the taylor_series.h:
```cpp
// taylor_series.h
#ifndef TAYLOR_SERIES_H_
#define TAYLOR_SERIES_H_

extern unsigned long long factorial( int n);
extern double sin(double x, int N);
extern double cos(double x,int N);

#endif // TAYLOR_SERIES_H_
```

The contents of taylor_series.cpp:

```cpp
// taylor_series.cpp
#include <math.h>
#include "taylor_series.h"

unsigned long long factorial( int n){
  unsigned long long result = 1;
  if ( n != 0)
     for (int i = 0; i < n; i++)
       result = result * (i+1);
  return result;
};

double sin(double x, int N){
  double    sum = 0.0;
  int par,sign;
  unsigned long int fac;
  for (int i = 0; i < N; i++) {
    par = (1+2*i);
    fac = factorial(par);
    sign = pow((-1),i);
    sum = sum + sign*pow(x,par)/fac;

  }

  return sum;
}

double cos(double x,int N) {
  double sum = 0.0;
  int par,sign;
  unsigned long int fac;
  for (int i = 0; i < N; i++) {
    par = 2*i;
    fac = factorial(par);
    sign = pow((-1),i);
    sum = sum + sign*pow(x,par)/fac;
  }
  return sum;
}
```
Now we need a interface file which describes how these functions can be called.
In SWIG nomenclature this is a i-file. Here we define the module name and which
functions that needs wrappers.

```cpp
// taylor.i
%module taylor
%{
  // include C++ header
#include "taylor_series.h"
  %}

double sin(double x, int N);
double cos(double x, int N);
```
The module will be named taylor and it is the function sin() and cos() which
will be available for Python. We leave out the function factorial().

We generate the wrapper, and compile the code to a share library called
_taylor.so.

```shell
(swig-example) [lynx@swig]$ swig -python taylor.i
<<<<<<< HEAD
(swig-example) [lynx@swig]$ g++ -c -fpic -I. `python-config --cflags` src/taylor_series.cpp taylor_wrap.c
(swig-example) [lynx@swig]$ g++ -shared `python-config --ldflags` taylor_wrap.o taylor_series.o -o _taylor.so
(swig-example) [lynx@swig]$ ls
src       taylor.py   taylor_series.o  taylor_wrap.c
=======
(swig-example) [lynx@swig]$ g++ -c -fpic -Isrc `python-config --cflags` src/taylor_series.cpp taylor_wrap.c
(swig-example) [lynx@swig]$ g++ -shared `python-config --ldflags` taylor_wrap.o taylor_series.o -o _taylor.so
(swig-example) [lynx@swig]$ ls
src       taylor.py   taylor_seriesv.o  taylor_wrap.c
>>>>>>> 45cc5320
taylor.i  taylor.pyc  _taylor.so          taylor_wrap.o
(swig-example) [lynx@swig]$ python
```

There several files in our subdirectory. It is the _taylor.so we will load into
our Python interpreter. Start python as above.

```python
>>> import taylor
>>> taylor.sin(3.141592653/4,14)
0.7071067810822858
>>> taylor.cos(3.141592653/4,14)
0.7071067812908091
>>> import scipy
>>> scipy.sin(3.141592653/4)
0.70710678108228586
>>> scipy.cos(3.141592653/4)
0.70710678129080917
```
Our Taylor-functions are available for use by Python.

There is a jungle of C++ constructs and complexities which we have avoided in
this example. For instance, the functions arguments are passed by value, which
not very likely in C++, as arguments are passed by reference.

### Arguments passed by reference
As we want to use functions which call by reference, our interface file becomes less intuitive.

Here is our C++-source code of the Taylor Series, the taylor_series.cpp:
```cpp
//
// taylor_series.cpp
//
#include <iostream>
#include <math.h>
#include "taylor_series.h"

unsigned long long factorial( int n){
  unsigned long long result = 1;
  if ( n != 0)
     for (int i = 0; i < n; i++)
       result = result * (i+1);
  return result;
};

double ts_sin(double& x, int N){
  long double numerator,denomi;
  double    sum = 0.0;
  int par,sign;
  unsigned long int fac;
  for (int i = 0; i < N; i++) {
    par = (1+2*i);
    fac = factorial(par);
    sign = pow((-1),i);
    sum = sum + sign*pow(x,par)/fac;

  }

  return sum;
}

double ts_cos(double& x,int N) {
  long double numerator,denomi;
  double sum = 0.0;
  int par,sign;
  unsigned long int fac;
  for (int i = 0; i < N; i++) {
    par = 2*i;
    fac = factorial(par);
    sign = pow((-1),i);
    sum = sum + sign*pow(x,par)/fac;
  }
  return sum;
}
```
The file tayour_series.h:

```cpp
#ifndef TAYLOR_SERIES_H_
#define TAYLOR_SERIES_H_

extern unsigned long long factorial( int n);
extern double ts_sin(double& x, int N);
extern double ts_cos(double& x,int N);

#endif // TAYLOR_SERIES_H_
```

To make these functions available for the Python interpreter with the use of
SWIG, we need to write a interface file, a %.i file. In our example called
tss.i:
```cpp
// file: tss.i
%module tss
%{
  // include C++ header
#include "taylor_series.h"
  %}

%include "typemaps.i"
%apply double *INPUT {double& x }
%include "taylor_series.h"
```




### Boost
Make a new subdirectory with a src subdirectory:

```shell
(boost-example) [lynx@boost]$ mkdir -p boost/src
(boost-example) [lynx@boost]$ cd boost
```
In the src-directory make a file boost_taylor.cpp with following contains:
```cpp
#include <boost/python/module.hpp>
#include <boost/python/def.hpp>
#include <boost/python/tuple.hpp>

unsigned long long factorial( int n){
  unsigned long long result = 1;
  if ( n != 0)
     for (int i = 0; i < n; i++)
       result = result * (i+1);
  return result;
};

double sin(double x, int N){
  long double numerator,denomi;
  double    sum = 0.0;
  int par,sign;
  unsigned long int fac;
  for (int i = 0; i < N; i++) {
    par = (1+2*i);
    fac = factorial(par);
    sign = pow((-1),i);
    sum = sum + sign*pow(x,par)/fac;

  }

  return sum;
}

double cos(double x,int N) {
  long double numerator,denomi;
  double sum = 0.0;
  int par,sign;
  unsigned long int fac;
  for (int i = 0; i < N; i++) {
    par = 2*i;
    fac = factorial(par);
    sign = pow((-1),i);
    sum = sum + sign*pow(x,par)/fac;
  }
  return sum;
}


BOOST_PYTHON_MODULE(taylor_boost)
{
  using namespace boost::python;
  def("sin", sin);
  def("cos", cos);
}

```
Compiling the boost version and start python:

```shell
g++ --std=c++11 --shared src/boost_taylor.cpp -I${HOME}/anaconda2/envs/boost-example/include `python-config --cflags` -L${HOME}/anaconda2/envs/boost-example/lib/ -lboost_python `python-config --ldflags` -fpic -o taylor_boost.so
python
```
Load the module:
```python
ython 2.7.13 |Continuum Analytics, Inc.| (default, Dec 20 2016, 23:09:15)
[GCC 4.4.7 20120313 (Red Hat 4.4.7-1)] on linux2
Type "help", "copyright", "credits" or "license" for more information.
Anaconda is brought to you by Continuum Analytics.
Please check out: http://continuum.io/thanks and https://anaconda.org
>>> import taylor_boost
>>> taylor_boost.sin(3.141592653/3,15)
0.8660254036861398
>>> exit()
```
Remember to deactivate the environment:

```shell
source deactivate
```

### Cython
Make a subdirectory cython with an additional `src` subdirectory:

```shell
mkdir -p cython/src
cd cython/src
```

We will make directory structure with these files:

```shell
.
├── setup.py
└── src
    ├── taylor.pyx
    ├── taylor_series.cpp
    └── taylor_series.h

1 directory, 4 files
```

Let us start in the `src` subdirectory with the source files. cd into src,
if you have not done so and create `taylor_series.h` and `taylor_series.cpp`:

```cpp
// file: taylor_series.h
#ifndef TAYLOR_SERIES_H_
#define TAYLOR_SERIES_H_

unsigned long long factorial( int n);
double ts_sin(double& x, int N);
double ts_cos(double& x, int N);

#endif // TAYLOR_SERIES_H_
```

```cpp
// file: taylor_series.cpp
#include <iostream>
#include <math.h>
#include "taylor_series.h"

unsigned long long factorial( int n){
  unsigned long long result = 1;
  if ( n != 0)
     for (int i = 0; i < n; i++)
       result = result * (i+1);
  return result;
};

double ts_sin(double& x, int N){
  double    sum = 0.0;
  int par,sign;
  unsigned long int fac;
  for (int i = 0; i < N; i++) {
    par = (1+2*i);
    fac = factorial(par);
    sign = pow((-1),i);
    sum = sum + sign*pow(x,par)/fac;

  }

  return sum;
}

double ts_cos(double& x,int N) {
  double sum = 0.0;
  int par,sign;
  unsigned long int fac;
  for (int i = 0; i < N; i++) {
    par = 2*i;
    fac = factorial(par);
    sign = pow((-1),i);
    sum = sum + sign*pow(x,par)/fac;
  }
  return sum;
}
```

Cat the contents to the files, or create them in an editor:

```shell
(cython-example) [lynx@lille-login2 src]$ cat > taylor_series.h
Paste contents && press <Ctrl-d>
(cython-example) [lynx@lille-login2 src]$ cat > taylor_series.cpp
Paste contents && press <Ctrl-d>
```

The conents of the `taylor.pyx`:
```cpp
cdef extern from "taylor_series.h":
     double ts_sin(double& x, int N)
     double ts_cos(double& x, int N)

def sin(double x, int N):
    return ts_sin(x,N)

def cos(double x, int N):
    return ts_cos(x,N)
```

Create the `taylor.pyx` and cd up one level:

```shell
(cython-example) [lynx@lille-login2 src]$ cat > taylor_series.cpp
Paste contents && press <Ctrl-d>
(cython-example) [lynx@lille-login2 src]$ cd ..
(cython-example) [lynx@lille-login2 cython]$ 
```

We will make a `setup.py` for building the library. Here is the contents
of the file:

```python
from distutils.core import setup, Extension
from Cython.Build import cythonize

ext = Extension("taylor",
                sources=["src/taylor.pyx","src/taylor_series.cpp"],
                language="c++")

setup(
	name = "taylor_series",
	ext_modules = cythonize([ext])
    )
```

After we have created `setup.py`, we are ready to build the library:

```shell
(cython-example) [lynx@lille-login2 cython]$ cat > setup.py
Paste contents && press <Ctrl-d>
(cython-example) [lynx@lille-login2 cython]$ python setup.py build_ext -i
Compiling src/taylor.pyx because it changed.
[1/1] Cythonizing src/taylor.pyx
running build_ext
building 'taylor' extension
creating build
creating build/temp.linux-x86_64-2.7
creating build/temp.linux-x86_64-2.7/src
gcc -pthread -fno-strict-aliasing -g -O2 -DNDEBUG -g -fwrapv -O3 -Wall -Wstrict-prototypes -fPIC -I/home/lynx/anaconda2/envs/cython-example/include/python2.7 -c src/taylor.cpp -o build/temp.linux-x86_64-2.7/src/taylor.o
cc1plus: warning: command line option ‘-Wstrict-prototypes’ is valid for C/ObjC but not for C++ [enabled by default]
gcc -pthread -fno-strict-aliasing -g -O2 -DNDEBUG -g -fwrapv -O3 -Wall -Wstrict-prototypes -fPIC -I/home/lynx/anaconda2/envs/cython-example/include/python2.7 -c src/taylor_series.cpp -o build/temp.linux-x86_64-2.7/src/taylor_series.o
cc1plus: warning: command line option ‘-Wstrict-prototypes’ is valid for C/ObjC but not for C++ [enabled by default]
g++ -pthread -shared -L/home/lynx/anaconda2/envs/cython-example/lib -Wl,-rpath=/home/lynx/anaconda2/envs/cython-example/lib,--no-as-needed build/temp.linux-x86_64-2.7/src/taylor.o build/temp.linux-x86_64-2.7/src/taylor_series.o -L/home/lynx/anaconda2/envs/cython-example/lib -lpython2.7 -o /home/lynx/src/c++/numcom/taylor_series/cython/taylor.so
(cython-example) [lynx@lille-login2 cython]$ ls
build  setup.py  src  taylor.so
```

The library `taylor.so` has been built. In addtion the build process has generated
a `src/taylor.cpp` and a subdirectory `build`:

```shell
.
├── build
│   └── temp.linux-x86_64-2.7
│       └── src
│           ├── taylor.o
│           └── taylor_series.o
├── setup.py
├── src
│   ├── taylor.cpp
│   ├── taylor.pyx
│   ├── taylor_series.cpp
│   └── taylor_series.h
└── taylor.so

4 directories, 8 files
```

We can now test our library in python:

```python
Python 2.7.13 |Continuum Analytics, Inc.| (default, Dec 20 2016, 23:09:15) 
[GCC 4.4.7 20120313 (Red Hat 4.4.7-1)] on linux2
Type "help", "copyright", "credits" or "license" for more information.
Anaconda is brought to you by Continuum Analytics.
Please check out: http://continuum.io/thanks and https://anaconda.org
>>> import taylor
>>> taylor.sin(3.141592653/3,15)
0.8660254036861398
>>> 
```

### PyBind11
Make a subdirectory pybind11 with an additional src subdirectory:

```shell
mkdir -p pybind11/src
cd pybind11/src
```
In src subdirectory we will have three files:
```shell
(pybind11-example) [lynx@lsrc]$ ls
py11taylor.cpp  taylor_series.cpp  taylor_series.h
```
The contents of taylor_series.cpp and taylor_series.h will we recognize from the SWIG-example, with a few differences:
```cpp
// taylor_series.h
#ifndef TAYLOR_SERIES_H_
#define TAYLOR_SERIES_H_

unsigned long long factorial( int n);
double ts_sin(double& x, int N);
double ts_cos(double& x,int N);

#endif // TAYLOR_SERIES_H_
```

```cpp
// taylor_series.cpp
#include <math.h>
#include "taylor_series.h"

unsigned long long factorial( int n){
  unsigned long long result = 1;
  if ( n != 0)
     for (int i = 0; i < n; i++)
       result = result * (i+1);
  return result;
};

double ts_sin(double& x, int N){
  long double numerator,denomi;
  double    sum = 0.0;
  int par,sign;
  unsigned long int fac;
  for (int i = 0; i < N; i++) {
    par = (1+2*i);
    fac = factorial(par);
    sign = pow((-1),i);
    sum = sum + sign*pow(x,par)/fac;

  }

  return sum;
}

double ts_cos(double& x,int N) {
  long double numerator,denomi;
  double sum = 0.0;
  int par,sign;
  unsigned long int fac;
  for (int i = 0; i < N; i++) {
    par = 2*i;
    fac = factorial(par);
    sign = pow((-1),i);
    sum = sum + sign*pow(x,par)/fac;
  }
  return sum;
}
```

The Pybind11 file:
```C++
// py11taylor.cpp
#include <pybind11/pybind11.h>
#include "taylor_series.h"

namespace py = pybind11;

PYBIND11_PLUGIN(taylor) {
  py::module t("taylor", "Taylor Series tailored plugin");
   t.def("sin", &ts_sin, "A sinus Taylor Series function")
    .def("cos", &ts_cos, "A cosinus Taylor Series function");
  return t.ptr();
}
```
Create these files with your favorite editor, and leave the subdirectory.
In the directory above we make CMakeLists.txt with following contents:
```cmake
cmake_minimum_required(VERSION 2.8 FATAL_ERROR)
project(taylor)
find_package(pybind11 REQUIRED)
include_directories(src)
set(SOURCE_FILES src/taylor_series.cpp src/py11taylor.cpp)
pybind11_add_module(taylor ${SOURCE_FILES})
```

```shell
(pybind11-example) [lynx@src]$ ls
py11taylor.cpp  taylor_series.cpp  taylor_series.h
(pybind11-example) [lynx@src]$ cd ..
(pybind11-example) [lynx@pybind11]$ vi CMakeLists.txt
(pybind11-example) [lynx@pybind11]$ ls
CMakeLists.txt  src
(pybind11-example) [lynx@pybind11]$ mkdir build
(pybind11-example) [lynx@pybind11]$ cd build
(pybind11-example) [lynx@build]$ cmake ..
-- The C compiler identification is GNU 4.8.5
-- The CXX compiler identification is GNU 4.8.5
-- Check for working C compiler: /usr/bin/cc
-- Check for working C compiler: /usr/bin/cc -- works
-- Detecting C compiler ABI info
-- Detecting C compiler ABI info - done
-- Check for working CXX compiler: /usr/bin/c++
-- Check for working CXX compiler: /usr/bin/c++ -- works
-- Detecting CXX compiler ABI info
-- Detecting CXX compiler ABI info - done
-- Found PythonInterp: /home/lynx/anaconda2/envs/pybind11-example/bin/python (found version "2.7.13")
-- Found PythonLibs: /home/lynx/anaconda2/envs/pybind11-example/lib/libpython2.7.so
-- Performing Test HAS_CPP14_FLAG
-- Performing Test HAS_CPP14_FLAG - Failed
-- Performing Test HAS_CPP11_FLAG
-- Performing Test HAS_CPP11_FLAG - Success
-- Performing Test HAS_FLTO
-- Performing Test HAS_FLTO - Success
-- LTO enabled
-- Configuring done
-- Generating done
-- Build files have been written to: /home/lynx/tmp/pybind11/build
(pybind11-example) [lynx@build]$ make
Scanning dependencies of target taylor
[ 50%] Building CXX object CMakeFiles/taylor.dir/src/taylor_series.cpp.o
[100%] Building CXX object CMakeFiles/taylor.dir/src/py11taylor.cpp.o
Linking CXX shared module taylor.so
[100%] Built target taylor
(pybind11-example) [lynx@build]$ python
Python 2.7.13 |Continuum Analytics, Inc.| (default, Dec 20 2016, 23:09:15)
[GCC 4.4.7 20120313 (Red Hat 4.4.7-1)] on linux2
Type "help", "copyright", "credits" or "license" for more information.
Anaconda is brought to you by Continuum Analytics.
Please check out: http://continuum.io/thanks and https://anaconda.org
>>> import taylor
>>> taylor.sin(3.141592653/3,14)
0.8660254036861398
>>>


```shell
source deactivate
```



<|MERGE_RESOLUTION|>--- conflicted
+++ resolved
@@ -159,17 +159,10 @@
 
 ```shell
 (swig-example) [lynx@swig]$ swig -python taylor.i
-<<<<<<< HEAD
 (swig-example) [lynx@swig]$ g++ -c -fpic -I. `python-config --cflags` src/taylor_series.cpp taylor_wrap.c
 (swig-example) [lynx@swig]$ g++ -shared `python-config --ldflags` taylor_wrap.o taylor_series.o -o _taylor.so
 (swig-example) [lynx@swig]$ ls
 src       taylor.py   taylor_series.o  taylor_wrap.c
-=======
-(swig-example) [lynx@swig]$ g++ -c -fpic -Isrc `python-config --cflags` src/taylor_series.cpp taylor_wrap.c
-(swig-example) [lynx@swig]$ g++ -shared `python-config --ldflags` taylor_wrap.o taylor_series.o -o _taylor.so
-(swig-example) [lynx@swig]$ ls
-src       taylor.py   taylor_seriesv.o  taylor_wrap.c
->>>>>>> 45cc5320
 taylor.i  taylor.pyc  _taylor.so          taylor_wrap.o
 (swig-example) [lynx@swig]$ python
 ```
