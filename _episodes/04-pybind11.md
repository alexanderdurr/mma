---
layout: episode
title: Hands-on example using PyBind11
teaching: 40
exercises: 0
questions:
  - What tool do you recommend to interface Python and C++?
objectives:
  - Unit testing and prototyping of C++ code.
keypoints:
  - Write me.
---

## Pybind11  - binding to C++11

Assume we are starting a project on  Phonetic Algorithms. We have received
source code for the Soundex algorithm which is one Phonetic Algorithm.
(The code is from  [Jeff Langr's](http://langrsoft.com/about/) book
[Modern C++ Programming with Test-Driven Development](http://pragprog.com/book/lotdd/modern-c-programming-with-test-driven-development))

Our ambition is to implement a Phonetic Algorithm class where Soundex is one
several encoding algorithm. Here is class diagram of what we want to implement:
![Class diagram for phoneticA]({{ site.baseurl }}/img/uml-phoneticA.png "Class diagram for phoneticA. Licenses CC BY 3.0"){:class="img-responsive"}

Other Phonetic Algorithms are [Match Rating Approach](https://en.wikipedia.org/wiki/Match_rating_approach),
[Daitch-Mokotoff Soundex](https://en.wikipedia.org/wiki/Daitch–Mokotoff_Soundex), or [New Your State Identification and Intelligence System (NYIIS)](https://en.wikipedia.org/wiki/New_York_State_Identification_and_Intelligence_System)

### The setup
Change directory to the `phoneticA` subdirectory:

```bash
$ pwd
/Users/lynx/git-repos/python-ctools-demo/pybind11-demo
$ cd ../phoneticA/
```

You should have filestructure which is similar, with a lot of files under `pybind11`
If `pybind11` is empty, do `git submodule init; git submodule update`.


```bash
.
|-- CMakeLists.txt
|-- pybind11
...
`-- src
    |-- CMakeLists.txt
    |-- PhoneticAlgorithm.h
    |-- Py11PhoneAlg.cpp
    `-- Soundex.h
```

### The C++ source code
Here is source code for the virtual class  PhoneticAlgorithm. The class have
one pure virtual function. In C++ this means all classes which
inherit the class PhoneticAlgorithm need to implement this function.

```cpp
// file: PhoneticAlgorithm.h
#ifndef PHONETICALGORITHM_H
#define PHONETICALGORITHM_H

class PhoneticAlgorithm{
 public:
  virtual ~PhoneticAlgorithm(){ }
  virtual std::string encode(const std::string& word) const = 0;  // pure virtual function
};

#endif //PHONETICALGORITHM_H
```

Here is the implementation of the Soundex algorithm.

```cpp
// file: Soundex.h
#ifndef SOUNDEX_H
#define SOUNDEX_H
#include <string>
#include <unordered_map>

#include "PhoneticAlgorithm.h"

// Soundex inherit PhoneticAlgorithm

class Soundex : public PhoneticAlgorithm { 
    static const size_t MaxCodeLength{4};
public:
    std::string encode(const std::string& word) const {
        return zeroPad(upperFront(head(word))+tail(encodedDigits(word)));
    }

    std::string encodedDigit(char letter) const {
        const std::unordered_map<char,std::string> encodings{
                {'b',"1"},{'f',"1"},{'p',"1"},{'v',"1"},
                {'c',"2"},{'g',"2"},{'j',"2"},{'k',"2"},{'q',"2"},{'s',"2"},{'x',"2"},{'z',"2"},
                {'d',"3"},{'t',"3"},
                {'l',"4"},
                {'m',"5"},{'n',"5"},
                {'r',"6"}

        };
        auto it = encodings.find(lower(letter));
        return it == encodings.end() ? NotADigit: it->second;
    }

private:
    const std::string NotADigit{"*"};

    char lower(char c) const {
        return std::tolower(static_cast<unsigned char>(c));
    }

    std::string head(const std::string& word) const {
        return word.substr(0,1);
    }

    std::string tail(const std::string& word) const {
        return word.substr(1);
    }

    std::string encodedDigits(const std::string& word) const{
        std::string encoding;
        encodeHead(encoding, word);
        encodeTail(encoding,word);
        return encoding;
    }

    void encodeHead(std::string& encoding, const std::string& word) const {
        encoding += encodedDigit(word.front());
    }

    void encodeTail(std::string& encoding, const std::string& word) const{
        for (auto i=1u; i < word.length();i++)  {
            if (!isComplete(encoding))
                encodeLetter(encoding,word[i],word[i-1]);
        }
    }

    void encodeLetter(std::string& encoding, char letter, char lastLetter) const {
        auto digit = encodedDigit(letter);
        if ( digit != NotADigit && ( digit != lastDigit(encoding) || isVowel(lastLetter)))
            encoding += digit;
    }

    bool isComplete(const std::string& encoding) const{
        return encoding.length() == MaxCodeLength;
    }

    std::string zeroPad(const std::string& word) const {
        auto zerosNeeded = MaxCodeLength - word.length();
        return word + std::string(zerosNeeded,'0');
    }

    std::string lastDigit(const std::string& encoding) const {
        if (encoding.empty()) return NotADigit;
        return std::string(1,encoding.back());

    }

    std::string upperFront(const std::string& string) const {
        return std::string(1, std::toupper(static_cast<unsigned char>(string.front())));
    }

    bool isVowel(char letter) const {
        return std::string("aeiouy").find(lower(letter)) != std::string::npos;
    }
};

#endif //SOUNDEX_H
```

The [Soundex algorithm](https://en.wikipedia.org/wiki/Soundex), according to Wikipedia, maps a name or word to its' first letter
followed by three numerical digits. Outlined the algorithm goes like:
 1. Retain the first letter of the name and drop all other occurrences of a,e,i,o,u,y,h,w
 2. Replace consonants with digits as follows (after the first letter)
    * b,f,p,v -> 1
    * c,g,j,k,q,s,x,z, -> 2
    * d,t -> 3
    * m,n -> 5
    * r -> 6

 3. If two or more letters with the same number are adjacent in the original name
 (before step 1), only retain the first letter; also two letters with the same
 number separated by 'h' or 'w' are coded as a single number, whereas such letters
 separated by a vowel are coded twice. This rule also applies to the first letter.
 4. If you have too few letters in your word that you can't assign three numbers,
 append with zeros until there are three numbers. If you have more than 3 letters,
 just retain the first 3 numbers.

<<<<<<< HEAD
### The interface file
The interface for Python needs to be defined. This is done in `Py11PhoneAlg.cpp`.
=======

### Building the library using CMake
We will make a subdirectory pybind11 with a *src* subdirectory where put the source code
In addition there will be a CMakeLists.txt file under pybind11 and a CMakeLists.txt
under src:

```shell
pybind11 | -  CMakeLists.txt
         |
	 |
	 | -  src | -  CMakeLists.txt 
	          |
	          | -  Soundex.h
	          |
	          | -  Py11Soundex.cpp

```

Let us create the subdirectory setup and the files:

```shell
$ mkdir -p pybind11/src
$ cd pybind11/src
$ cat > Soundex.h
Create the Soundex.h file by pasting in the source code either by using cat
or your favorite editor.
```
The contents of Py11Soundex.cpp:
>>>>>>> 472e2427

```cpp
// file: Py11PhoneAlg.cpp
#include <pybind11/pybind11.h>
#include "PhoneticAlgorithm.h"
#include "Soundex.h"

namespace py = pybind11;

class PyPhoneticAlg : public PhoneticAlgorithm {
public:
  // Inherit the constructors
  using PhoneticAlgorithm::PhoneticAlgorithm;
  std::string encode(const std::string& word) const override {
    PYBIND11_OVERLOAD_PURE (
			    std::string,      // Return type
			    PhoneticAlgorithm, // Parent class
			    encode,            // Name of function in C++
			    word               // Argument(s)
			    );
  }
};

std::string call_encode(PhoneticAlgorithm& phxalg) {
  return phxalg.encode("Allison");
}
  
PYBIND11_MODULE(phoneticA, mod) {
  mod.doc() = "pybind11 phonetic plugin";

<<<<<<< HEAD
  py::class_<PhoneticAlgorithm, PyPhoneticAlg> phalgo(mod,"phalgo");
  phalgo
    .def(py::init<>())
    .def("encode", &PhoneticAlgorithm::encode);
=======
``` 
Create the Py11Soundex.cpp file in the *src* subdirectory:

```shell
$ cat > Py11Soundex.cpp
Cat the contents of Py11Soundex.cpp to Py11Soundex.cpp or use
an editor
>>>>>>> 472e2427

  py::class_<Soundex>(mod,"sndx",phalgo)
    .def(py::init<>())
    .def("encode", &Soundex::encode);

<<<<<<< HEAD
  mod.def("call_encode", &call_encode);

}
=======
```cmake
pybind11_add_module(soundex Py11Soundex.cpp)
```
Change to the directory above after you have made the file:

```shell
$ cat > CMakeLists.txt
pybind11_add_module(soundex Py11soundex.cpp)
<Ctrl>-d
$ cd ..
>>>>>>> 472e2427
```

### Building the library
There is three CMakeLists.txt files in the directory. One is part of the `pybind11`
project. The two others are made for the this project, phoneticA. Here is the top
level CMake file

```cmake
cmake_minimum_required(VERSION 2.8 FATAL_ERROR)
project(phoneticA)

SET(CMAKE_LIBRARY_OUTPUT_DIRECTORY
   ${CMAKE_BINARY_DIR}/lib
   )

add_subdirectory(pybind11)
add_subdirectory(src)
```

<<<<<<< HEAD
This is the CMake file in the `src` subdirectory:

```cmake
include_directories(${CMAKE_CURRENT_SOURCE_DIR})
set(SOURCE_FILES Py11PhoneAlg.cpp)
pybind11_add_module(phoneticA ${SOURCE_FILES})  
=======
```shell
$ cat > CMakeLists.txt
Paste the contents of the CMakeLists.txt and press <Ctrl>-d

$ mkdir build
$ cd build
$ cmake ..
$ make
>>>>>>> 472e2427
```

To build this project and load it in Python we do the following at the top level directory:

```shell
<<<<<<< HEAD
$ mkdir build
$ cd build
$ cmake ..
$ make
$ cd lib
$ python
>>> import phoneticA
>>> d = phoneticA.sndx()
>>> d.encode("Robertsen")
```

Here is output from building on a Linux system:

```shell
[lynx@lille-login2 python-ctools-demo]$ cd phoneticA/
[lynx@lille-login2 phoneticA]$ mkdir build
[lynx@lille-login2 phoneticA]$ cd build
[lynx@lille-login2 build]$ cmake ..
-- The C compiler identification is GNU 4.8.5
-- The CXX compiler identification is GNU 4.8.5
-- Check for working C compiler: /usr/bin/cc
-- Check for working C compiler: /usr/bin/cc -- works
=======
$ cmake ..

-- The C compiler identification is GNU 6.3.0
-- The CXX compiler identification is GNU 6.3.0
-- Check for working C compiler: /share/apps/modulessoftware/Core/gcc/6.3.0/bin/gcc
-- Check for working C compiler: /share/apps/modulessoftware/Core/gcc/6.3.0/bin/gcc -- works
>>>>>>> 472e2427
-- Detecting C compiler ABI info
-- Detecting C compiler ABI info - done
-- Check for working CXX compiler: /usr/bin/c++
-- Check for working CXX compiler: /usr/bin/c++ -- works
-- Detecting CXX compiler ABI info
-- Detecting CXX compiler ABI info - done
-- Found PythonInterp: /usr/bin/python (found version "2.7.5") 
-- Found PythonLibs: /usr/lib64/libpython2.7.so
-- pybind11 v2.2.dev0
-- Performing Test HAS_CPP14_FLAG
-- Performing Test HAS_CPP14_FLAG - Failed
-- Performing Test HAS_CPP11_FLAG
-- Performing Test HAS_CPP11_FLAG - Success
-- Performing Test HAS_FLTO
-- Performing Test HAS_FLTO - Success
-- LTO enabled
-- Configuring done
-- Generating done
<<<<<<< HEAD
-- Build files have been written to: /home/lynx/tmp/python-ctools-demo/phoneticA/build
[lynx@lille-login2 build]$ make
Scanning dependencies of target phoneticA
[100%] Building CXX object src/CMakeFiles/phoneticA.dir/Py11PhoneAlg.cpp.o
Linking CXX shared module ../lib/phoneticA.so
[100%] Built target phoneticA
[lynx@lille-login2 build]$ cd lib
[lynx@lille-login2 lib]$ python
Python 2.7.5 (default, Nov  6 2016, 00:28:07) 
[GCC 4.8.5 20150623 (Red Hat 4.8.5-11)] on linux2
=======
-- Build files have been written to: /home/lynx/src/c++/encodings/soundex/pybind11/build

$ make

Scanning dependencies of target soundex
[100%] Building CXX object src/CMakeFiles/soundex.dir/Py11Soundex.cpp.o
Linking CXX shared module ../lib/soundex.so
[100%] Built target soundex

$ cd lib
$ python

Python 2.7.13 |Continuum Analytics, Inc.| (default, Dec 20 2016, 23:09:15) 
[GCC 4.4.7 20120313 (Red Hat 4.4.7-1)] on linux2
>>>>>>> 472e2427
Type "help", "copyright", "credits" or "license" for more information.
>>> import phoneticA
>>> d = phoneticA.sndx()
>>> d.encode("Robertsen")
u'R163'
>>> 
```

### Prototyping a new class - Match Rating Approach(MRA)

[The Match Rating Approach](https://en.wikipedia.org/wiki/Match_rating_approach) goes like:
 1. Delete all vowels unless the vowel begins the word
 2. Remove the second constant of any double consontants present
 3. Reduce codex to 6 letters by joining the first and last 3 letters only

We start implementing a class MRA in Python which inherit PhoneticAlgorithm,
and encode() do the first rule of MRA.

```python
>>>
>>> import  phoneticA
>>> d = phoneticA.sndx()
>>> import  re
>>> vwls=re.compile(r'[aeiouy]',re.IGNORECASE)
>>> re.sub(vwls,"","Robertson")
'Rbrtsn'
>>> class MRA(phoneticA.phalgo):
...     def encode(this, word):
...             return word[0]+re.sub(vwls,"",word[1:])
... 
>>> x = MRA()
>>> x.encode("Robertson")
'Rbrtsn'
>>> x.encode("Anderson")
'Andrsn'
>>>
>>> phoneticA.call_encode(x)
u'Allsn'
>>> phoneticA.call_encode(d)
u'A425'
```

The function calls to `call_encode()` above shows polymorphism in play.
The polyphorism is "imported" from the C++ side, but we make use of it on the
python side.

### Extending the classes dynamically

In Python you can add new attributes to a class dynamically. As the Phonetic/Algorithm
and Soundex class are implemented, they can not get new attributes dynamically.

Though, we can add this feature to the PhoneticAlgorithm. The subclasses will inherit it.

The Py11PhoneAlg.cpp is changed to:

```cpp
// file: Py11PhoneAlg.cpp
#include <pybind11/pybind11.h>
#include "PhoneticAlgorithm.h"
#include "Soundex.h"

namespace py = pybind11;

class PyPhoneticAlg : public PhoneticAlgorithm {
public:
  // Inherit the constructors
  using PhoneticAlgorithm::PhoneticAlgorithm;
  std::string encode(const std::string& word) const override {
    PYBIND11_OVERLOAD_PURE (
			    std::string,      // Return type
			    PhoneticAlgorithm, // Parent class
			    encode,            // Name of function in C++
			    word               // Argument(s)
			    );
  }
};

std::string call_encode(PhoneticAlgorithm& phxalg) {
  return phxalg.encode("Allison");
}
  
PYBIND11_MODULE(phoneticA, mod) {
  mod.doc() = "pybind11 phonetic plugin";

  py::class_<PhoneticAlgorithm, PyPhoneticAlg>(mod,"phalgo",py::dynamic_attr())
    .def(py::init<>())
    .def("encode", &PhoneticAlgorithm::encode);

  py::class_<Soundex,PhoneticAlgorithm>(mod,"sndx")
    .def(py::init<>())
    .def("encode", &Soundex::encode);

  mod.def("call_encode", &call_encode);

}
```

We add the `py::dynamic_attr` tag to the  `py::class_` constructor. In addition
we state the inheritance on the "C++"-side of the Soundex() `py::class_` constructor.

<<<<<<< HEAD
=======
```shell
$ cmake ..

-- The C compiler identification is GNU 6.3.0
-- The CXX compiler identification is GNU 6.3.0
-- Check for working C compiler: /share/apps/modulessoftware/Core/gcc/6.3.0/bin/gcc
-- Check for working C compiler: /share/apps/modulessoftware/Core/gcc/6.3.0/bin/gcc -- works
-- Detecting C compiler ABI info
-- Detecting C compiler ABI info - done
-- Check for working CXX compiler: /share/apps/modulessoftware/Core/gcc/6.3.0/bin/g++
-- Check for working CXX compiler: /share/apps/modulessoftware/Core/gcc/6.3.0/bin/g++ -- works
-- Detecting CXX compiler ABI info
-- Detecting CXX compiler ABI info - done
-- Found PythonInterp: /home/bjornlin/anaconda2/envs/pybind11-example/bin/python (found version "2.7.13") 
-- Found PythonLibs: /home/bjornlin/anaconda2/envs/pybind11-example/lib/libpython2.7.so
-- Performing Test HAS_CPP14_FLAG
-- Performing Test HAS_CPP14_FLAG - Success
-- Performing Test HAS_CPP11_FLAG
-- Performing Test HAS_CPP11_FLAG - Success
-- Performing Test HAS_FLTO
-- Performing Test HAS_FLTO - Success
-- LTO enabled
-- Configuring done
-- Generating done
-- Build files have been written to: /home/bjornlin/src/c++/encodings/phoneticA/build

$ make

Scanning dependencies of target phonetic
[100%] Building CXX object src/CMakeFiles/phonetic.dir/Py11PhoneAlg.cpp.o
Linking CXX shared module ../lib/phonetic.so
[100%] Built target phonetic

$ cd lib
$ python

Python 2.7.13 |Continuum Analytics, Inc.| (default, Dec 20 2016, 23:09:15) 
[GCC 4.4.7 20120313 (Red Hat 4.4.7-1)] on linux2
Type "help", "copyright", "credits" or "license" for more information.
Anaconda is brought to you by Continuum Analytics.
Please check out: http://continuum.io/thanks and https://anaconda.org
```
In python we import the library and try it out:
>>>>>>> 472e2427

We build the module once more, assuming we are done in the `src`-directory:

```bash
$ cd ..
$ cd build
$ make
$ cd lib
$ python
```

Import the module into Python again, and let us check out how the classes have changed.

```python
>>> import phoneticA
>>> p = phoneticA.sndx()
>>> p.__dict__
{}
>>> p.original="Longhorn"
>>> p.__dict__
{'original': 'Longhorn'}
>>> class reversesoundex(phoneticA.phalgo):
...     def encode(this, word):
...             t = phoneticA.sndx()
...             tmp = t.encode(word)
...             return tmp[1:]+tmp[0]
... 
>>> r = reversesoundex()
>>> r.encode('Robertson')
u'163R'
>>> r.__dict__
{}
>>> r.orginal='Robertson'
>>> r.__dict__
{'orginal': 'Robertson'}
>>> 
```
In this way we can extend the individual classes with attributes or instance
methods whether or not the classes are implemented in C++ or Python.

LocalWords:  Soundex Pybind11<|MERGE_RESOLUTION|>--- conflicted
+++ resolved
@@ -187,39 +187,8 @@
  append with zeros until there are three numbers. If you have more than 3 letters,
  just retain the first 3 numbers.
 
-<<<<<<< HEAD
 ### The interface file
 The interface for Python needs to be defined. This is done in `Py11PhoneAlg.cpp`.
-=======
-
-### Building the library using CMake
-We will make a subdirectory pybind11 with a *src* subdirectory where put the source code
-In addition there will be a CMakeLists.txt file under pybind11 and a CMakeLists.txt
-under src:
-
-```shell
-pybind11 | -  CMakeLists.txt
-         |
-	 |
-	 | -  src | -  CMakeLists.txt 
-	          |
-	          | -  Soundex.h
-	          |
-	          | -  Py11Soundex.cpp
-
-```
-
-Let us create the subdirectory setup and the files:
-
-```shell
-$ mkdir -p pybind11/src
-$ cd pybind11/src
-$ cat > Soundex.h
-Create the Soundex.h file by pasting in the source code either by using cat
-or your favorite editor.
-```
-The contents of Py11Soundex.cpp:
->>>>>>> 472e2427
 
 ```cpp
 // file: Py11PhoneAlg.cpp
@@ -250,41 +219,21 @@
 PYBIND11_MODULE(phoneticA, mod) {
   mod.doc() = "pybind11 phonetic plugin";
 
-<<<<<<< HEAD
+
   py::class_<PhoneticAlgorithm, PyPhoneticAlg> phalgo(mod,"phalgo");
   phalgo
     .def(py::init<>())
     .def("encode", &PhoneticAlgorithm::encode);
-=======
-``` 
-Create the Py11Soundex.cpp file in the *src* subdirectory:
-
-```shell
-$ cat > Py11Soundex.cpp
-Cat the contents of Py11Soundex.cpp to Py11Soundex.cpp or use
-an editor
->>>>>>> 472e2427
+
 
   py::class_<Soundex>(mod,"sndx",phalgo)
     .def(py::init<>())
     .def("encode", &Soundex::encode);
 
-<<<<<<< HEAD
+
   mod.def("call_encode", &call_encode);
 
 }
-=======
-```cmake
-pybind11_add_module(soundex Py11Soundex.cpp)
-```
-Change to the directory above after you have made the file:
-
-```shell
-$ cat > CMakeLists.txt
-pybind11_add_module(soundex Py11soundex.cpp)
-<Ctrl>-d
-$ cd ..
->>>>>>> 472e2427
 ```
 
 ### Building the library
@@ -304,29 +253,18 @@
 add_subdirectory(src)
 ```
 
-<<<<<<< HEAD
+
 This is the CMake file in the `src` subdirectory:
 
 ```cmake
 include_directories(${CMAKE_CURRENT_SOURCE_DIR})
 set(SOURCE_FILES Py11PhoneAlg.cpp)
 pybind11_add_module(phoneticA ${SOURCE_FILES})  
-=======
+```
+
+To build this project and load it in Python we do the following at the top level directory:
+
 ```shell
-$ cat > CMakeLists.txt
-Paste the contents of the CMakeLists.txt and press <Ctrl>-d
-
-$ mkdir build
-$ cd build
-$ cmake ..
-$ make
->>>>>>> 472e2427
-```
-
-To build this project and load it in Python we do the following at the top level directory:
-
-```shell
-<<<<<<< HEAD
 $ mkdir build
 $ cd build
 $ cmake ..
@@ -349,14 +287,6 @@
 -- The CXX compiler identification is GNU 4.8.5
 -- Check for working C compiler: /usr/bin/cc
 -- Check for working C compiler: /usr/bin/cc -- works
-=======
-$ cmake ..
-
--- The C compiler identification is GNU 6.3.0
--- The CXX compiler identification is GNU 6.3.0
--- Check for working C compiler: /share/apps/modulessoftware/Core/gcc/6.3.0/bin/gcc
--- Check for working C compiler: /share/apps/modulessoftware/Core/gcc/6.3.0/bin/gcc -- works
->>>>>>> 472e2427
 -- Detecting C compiler ABI info
 -- Detecting C compiler ABI info - done
 -- Check for working CXX compiler: /usr/bin/c++
@@ -375,7 +305,6 @@
 -- LTO enabled
 -- Configuring done
 -- Generating done
-<<<<<<< HEAD
 -- Build files have been written to: /home/lynx/tmp/python-ctools-demo/phoneticA/build
 [lynx@lille-login2 build]$ make
 Scanning dependencies of target phoneticA
@@ -386,22 +315,6 @@
 [lynx@lille-login2 lib]$ python
 Python 2.7.5 (default, Nov  6 2016, 00:28:07) 
 [GCC 4.8.5 20150623 (Red Hat 4.8.5-11)] on linux2
-=======
--- Build files have been written to: /home/lynx/src/c++/encodings/soundex/pybind11/build
-
-$ make
-
-Scanning dependencies of target soundex
-[100%] Building CXX object src/CMakeFiles/soundex.dir/Py11Soundex.cpp.o
-Linking CXX shared module ../lib/soundex.so
-[100%] Built target soundex
-
-$ cd lib
-$ python
-
-Python 2.7.13 |Continuum Analytics, Inc.| (default, Dec 20 2016, 23:09:15) 
-[GCC 4.4.7 20120313 (Red Hat 4.4.7-1)] on linux2
->>>>>>> 472e2427
 Type "help", "copyright", "credits" or "license" for more information.
 >>> import phoneticA
 >>> d = phoneticA.sndx()
@@ -501,53 +414,6 @@
 
 We add the `py::dynamic_attr` tag to the  `py::class_` constructor. In addition
 we state the inheritance on the "C++"-side of the Soundex() `py::class_` constructor.
-
-<<<<<<< HEAD
-=======
-```shell
-$ cmake ..
-
--- The C compiler identification is GNU 6.3.0
--- The CXX compiler identification is GNU 6.3.0
--- Check for working C compiler: /share/apps/modulessoftware/Core/gcc/6.3.0/bin/gcc
--- Check for working C compiler: /share/apps/modulessoftware/Core/gcc/6.3.0/bin/gcc -- works
--- Detecting C compiler ABI info
--- Detecting C compiler ABI info - done
--- Check for working CXX compiler: /share/apps/modulessoftware/Core/gcc/6.3.0/bin/g++
--- Check for working CXX compiler: /share/apps/modulessoftware/Core/gcc/6.3.0/bin/g++ -- works
--- Detecting CXX compiler ABI info
--- Detecting CXX compiler ABI info - done
--- Found PythonInterp: /home/bjornlin/anaconda2/envs/pybind11-example/bin/python (found version "2.7.13") 
--- Found PythonLibs: /home/bjornlin/anaconda2/envs/pybind11-example/lib/libpython2.7.so
--- Performing Test HAS_CPP14_FLAG
--- Performing Test HAS_CPP14_FLAG - Success
--- Performing Test HAS_CPP11_FLAG
--- Performing Test HAS_CPP11_FLAG - Success
--- Performing Test HAS_FLTO
--- Performing Test HAS_FLTO - Success
--- LTO enabled
--- Configuring done
--- Generating done
--- Build files have been written to: /home/bjornlin/src/c++/encodings/phoneticA/build
-
-$ make
-
-Scanning dependencies of target phonetic
-[100%] Building CXX object src/CMakeFiles/phonetic.dir/Py11PhoneAlg.cpp.o
-Linking CXX shared module ../lib/phonetic.so
-[100%] Built target phonetic
-
-$ cd lib
-$ python
-
-Python 2.7.13 |Continuum Analytics, Inc.| (default, Dec 20 2016, 23:09:15) 
-[GCC 4.4.7 20120313 (Red Hat 4.4.7-1)] on linux2
-Type "help", "copyright", "credits" or "license" for more information.
-Anaconda is brought to you by Continuum Analytics.
-Please check out: http://continuum.io/thanks and https://anaconda.org
-```
-In python we import the library and try it out:
->>>>>>> 472e2427
 
 We build the module once more, assuming we are done in the `src`-directory:
 
